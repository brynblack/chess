--- conflicted
+++ resolved
@@ -211,13 +211,8 @@
     positions: Query<&Position>,
 ) {
     window_resized_event.iter().for_each(|event| {
-<<<<<<< HEAD
-        // Calculate the new square size
-        let size = ((event.width / board.layout().len() as f32)).min(event.height / board.layout().len() as f32);
-=======
         let size = (event.width / board.layout().len() as f32)
             .min(event.height / board.layout().len() as f32);
->>>>>>> 9038ab93
 
         entities.iter().for_each(|entity| {
             let mut transform = transforms.get_mut(entity).unwrap();
